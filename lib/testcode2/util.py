--- conflicted
+++ resolved
@@ -205,27 +205,5 @@
     for ind in range(len(lines[0])):
         table.append('\n'.join([line[ind] for line in lines]))
     table = '\n'.join(table)
-<<<<<<< HEAD
     return (table or
-            'No data for %s.' % ('; '.join(label.strip() for label in labels)))
-
-def print_success(passed, msg, verbose=True, vspace=True):
-    '''Print output from comparing test job to benchmark.'''
-    if verbose:
-        if passed:
-            print('Passed.')
-        else:
-            print('**FAILED**.')
-        if msg:
-            print(msg)
-        if vspace:
-            print('')
-    else:
-        if passed:
-            sys.stdout.write('.')
-        else:
-            sys.stdout.write('F')
-        sys.stdout.flush()
-=======
-    return table or 'No data for %s.' % ('; '.join(labels))
->>>>>>> b12d0a57
+            'No data for %s.' % ('; '.join(label.strip() for label in labels)))